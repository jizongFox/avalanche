import warnings
from copy import copy
from collections import defaultdict
from typing import Union, Sequence, TYPE_CHECKING

from avalanche.evaluation.metrics import accuracy_metrics, loss_metrics
from avalanche.training.plugins.strategy_plugin import StrategyPlugin
from avalanche.logging import StrategyLogger, InteractiveLogger

if TYPE_CHECKING:
    from avalanche.evaluation import PluginMetric
<<<<<<< HEAD
    from avalanche.logging import StrategyLogger
    from avalanche.training.strategies import BaseStrategy
=======
    from avalanche.training import BaseStrategy
>>>>>>> cc4a1c4f


class EvaluationPlugin(StrategyPlugin):
    """
    An evaluation plugin that obtains relevant data from the
    training and eval loops of the strategy through callbacks.
    The plugin keeps a dictionary with the last recorded value for each metric.
    The dictionary will be returned by the `train` and `eval` methods of the
    strategies.
    It is also possible to keep a dictionary with all recorded metrics by
    specifying `collect_all=True`. The dictionary can be retrieved via
    the `get_all_metrics` method.

    This plugin also logs metrics using the provided loggers.
    """

    def __init__(self,
                 *metrics: Union['PluginMetric', Sequence['PluginMetric']],
                 loggers: Union['StrategyLogger',
                                Sequence['StrategyLogger']] = None,
                 collect_all=True):
        """
        Creates an instance of the evaluation plugin.

        :param metrics: The metrics to compute.
        :param loggers: The loggers to be used to log the metric values.
        :param collect_all: if True, collect in a separate dictionary all
            metric curves values. This dictionary is accessible with
            `get_all_metrics` method.
        """
        super().__init__()
        self.collect_all = collect_all
        flat_metrics_list = []
        for metric in metrics:
            if isinstance(metric, Sequence):
                flat_metrics_list += list(metric)
            else:
                flat_metrics_list.append(metric)
        self.metrics = flat_metrics_list

        if loggers is None:
            loggers = []
        elif not isinstance(loggers, Sequence):
            loggers = [loggers]
        self.loggers: Sequence['StrategyLogger'] = loggers

        if len(self.loggers) == 0:
            warnings.warn('No loggers specified, metrics will not be logged')

        if self.collect_all:
            # for each curve collect all emitted values.
            # dictionary key is full metric name.
            # Dictionary value is a tuple of two lists.
            # first list gathers x values (indices representing
            # time steps at which the corresponding metric value
            # has been emitted)
            # second list gathers metric values
            self.all_metric_results = defaultdict(lambda: ([], []))
        # Dictionary of last values emitted. Dictionary key
        # is the full metric name, while dictionary value is
        # metric value.
        self.last_metric_results = {}

    def _update_metrics(self, strategy: 'BaseStrategy', callback: str):
        metric_values = []
        for metric in self.metrics:
            metric_result = getattr(metric, callback)(strategy)
            if isinstance(metric_result, Sequence):
                metric_values += list(metric_result)
            elif metric_result is not None:
                metric_values.append(metric_result)

        for metric_value in metric_values:
            name = metric_value.name
            x = metric_value.x_plot
            val = metric_value.value
            if self.collect_all:
                self.all_metric_results[name][0].append(x)
                self.all_metric_results[name][1].append(val)

            self.last_metric_results[name] = val

        for logger in self.loggers:
            getattr(logger, callback)(strategy, metric_values)
        return metric_values

    def get_last_metrics(self):
        """
        Return a shallow copy of dictionary with metric names
        as keys and last metrics value as values.

        :return: a dictionary with full metric
            names as keys and last metric value as value.
        """
        return copy(self.last_metric_results)

    def get_all_metrics(self):
        """
        Return the dictionary of all collected metrics.
        This method should be called only when `collect_all` is set to True.

        :return: if `collect_all` is True, returns a dictionary
            with full metric names as keys and a tuple of two lists
            as value. The first list gathers x values (indices
            representing time steps at which the corresponding
            metric value has been emitted). The second list
            gathers metric values. a dictionary. If `collect_all`
            is False return an empty dictionary
        """
        if self.collect_all:
            return self.all_metric_results
        else:
            return {}

    def reset_last_metrics(self):
        """
        Set the dictionary storing last value for each metric to be
        empty dict.
        """
        self.last_metric_results = {}

    def before_training(self, strategy: 'BaseStrategy', **kwargs):
        self._update_metrics(strategy, 'before_training')

    def before_training_exp(self, strategy: 'BaseStrategy', **kwargs):
        self._update_metrics(strategy, 'before_training_exp')

    def before_train_dataset_adaptation(self, strategy: 'BaseStrategy',
                                        **kwargs):
        self._update_metrics(strategy, 'before_train_dataset_adaptation')

    def after_train_dataset_adaptation(self, strategy: 'BaseStrategy',
                                       **kwargs):
        self._update_metrics(strategy, 'after_train_dataset_adaptation')

    def before_training_epoch(self, strategy: 'BaseStrategy', **kwargs):
        self._update_metrics(strategy, 'before_training_epoch')

    def before_training_iteration(self, strategy: 'BaseStrategy', **kwargs):
        self._update_metrics(strategy, 'before_training_iteration')

    def before_forward(self, strategy: 'BaseStrategy', **kwargs):
        self._update_metrics(strategy, 'before_forward')

    def after_forward(self, strategy: 'BaseStrategy', **kwargs):
        self._update_metrics(strategy, 'after_forward')

    def before_backward(self, strategy: 'BaseStrategy', **kwargs):
        self._update_metrics(strategy, 'before_backward')

    def after_backward(self, strategy: 'BaseStrategy', **kwargs):
        self._update_metrics(strategy, 'after_backward')

    def after_training_iteration(self, strategy: 'BaseStrategy', **kwargs):
        self._update_metrics(strategy, 'after_training_iteration')

    def before_update(self, strategy: 'BaseStrategy', **kwargs):
        self._update_metrics(strategy, 'before_update')

    def after_update(self, strategy: 'BaseStrategy', **kwargs):
        self._update_metrics(strategy, 'after_update')

    def after_training_epoch(self, strategy: 'BaseStrategy', **kwargs):
        self._update_metrics(strategy, 'after_training_epoch')

    def after_training_exp(self, strategy: 'BaseStrategy', **kwargs):
        self._update_metrics(strategy, 'after_training_exp')

    def after_training(self, strategy: 'BaseStrategy', **kwargs):
        self._update_metrics(strategy, 'after_training')

    def before_eval(self, strategy: 'BaseStrategy', **kwargs):
        self._update_metrics(strategy, 'before_eval')

    def before_eval_dataset_adaptation(self, strategy: 'BaseStrategy',
                                       **kwargs):
        self._update_metrics(strategy, 'before_eval_dataset_adaptation')

    def after_eval_dataset_adaptation(self, strategy: 'BaseStrategy', **kwargs):
        self._update_metrics(strategy, 'after_eval_dataset_adaptation')

    def before_eval_exp(self, strategy: 'BaseStrategy', **kwargs):
        self._update_metrics(strategy, 'before_eval_exp')

    def after_eval_exp(self, strategy: 'BaseStrategy', **kwargs):
        self._update_metrics(strategy, 'after_eval_exp')

    def after_eval(self, strategy: 'BaseStrategy', **kwargs):
        self._update_metrics(strategy, 'after_eval')

    def before_eval_iteration(self, strategy: 'BaseStrategy', **kwargs):
        self._update_metrics(strategy, 'before_eval_iteration')

    def before_eval_forward(self, strategy: 'BaseStrategy', **kwargs):
        self._update_metrics(strategy, 'before_eval_forward')

    def after_eval_forward(self, strategy: 'BaseStrategy', **kwargs):
        self._update_metrics(strategy, 'after_eval_forward')

    def after_eval_iteration(self, strategy: 'BaseStrategy', **kwargs):
        self._update_metrics(strategy, 'after_eval_iteration')


default_logger = EvaluationPlugin(
    accuracy_metrics(minibatch=False, epoch=True, experience=True, stream=True),
    loss_metrics(minibatch=False, epoch=True, experience=True, stream=True),
    loggers=[InteractiveLogger()])


__all__ = [
    'EvaluationPlugin',
    'default_logger'
]<|MERGE_RESOLUTION|>--- conflicted
+++ resolved
@@ -9,12 +9,8 @@
 
 if TYPE_CHECKING:
     from avalanche.evaluation import PluginMetric
-<<<<<<< HEAD
     from avalanche.logging import StrategyLogger
     from avalanche.training.strategies import BaseStrategy
-=======
-    from avalanche.training import BaseStrategy
->>>>>>> cc4a1c4f
 
 
 class EvaluationPlugin(StrategyPlugin):
