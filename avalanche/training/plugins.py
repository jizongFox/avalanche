################################################################################
# Copyright (c) 2020 ContinualAI Research                                      #
# Copyrights licensed under the MIT License.                                   #
# See the accompanying LICENSE file for terms.                                 #
#                                                                              #
# Date: 03-12-2020                                                             #
# Author(s): Antonio Carta, Andrea Cossu                                       #
# E-mail: contact@continualai.org                                              #
# Website: clair.continualai.org                                               #
################################################################################
import copy
import logging
import random
from collections import defaultdict
from typing import Dict, Any, Union, Sequence, TYPE_CHECKING

import numpy as np
import quadprog
import torch
import warnings
from torch.nn import Module, Linear
from torch.utils.data import random_split, ConcatDataset, TensorDataset

from avalanche.benchmarks.scenarios import IStepInfo
<<<<<<< HEAD
from avalanche.evaluation import PluginMetric
from avalanche.evaluation.metric_results import MetricValue
from avalanche.extras.logging import Logger

=======

from avalanche.training.strategies.strategy_callbacks import StrategyCallbacks
from avalanche.training.utils import copy_params_dict, zerolike_params_dict
>>>>>>> 144b4b20

if TYPE_CHECKING:
    from avalanche.logging import StrategyLogger
    from avalanche.evaluation import PluginMetric
    from avalanche.training.strategies import BaseStrategy, JointTraining

PluggableStrategy = Union['BaseStrategy', 'JointTraining']


class StrategyPlugin(StrategyCallbacks[Any]):
    """
    Base class for strategy plugins. Implements all the callbacks required
    by the BaseStrategy with an empty function. Subclasses must override
    the callbacks.
    """

    def __init__(self):
        super().__init__()
        pass

    def before_training(self, strategy: PluggableStrategy, **kwargs):
        pass

    def before_training_step(self, strategy: PluggableStrategy, **kwargs):
        pass

    def adapt_train_dataset(self, strategy: PluggableStrategy, **kwargs):
        pass

    def before_training_epoch(self, strategy: PluggableStrategy, **kwargs):
        pass

    def before_training_iteration(self, strategy: PluggableStrategy, **kwargs):
        pass

    def before_forward(self, strategy: PluggableStrategy, **kwargs):
        pass

    def after_forward(self, strategy: PluggableStrategy, **kwargs):
        pass

    def before_backward(self, strategy: PluggableStrategy, **kwargs):
        pass

    def after_backward(self, strategy: PluggableStrategy, **kwargs):
        pass

    def after_training_iteration(self, strategy: PluggableStrategy, **kwargs):
        pass

    def before_update(self, strategy: PluggableStrategy, **kwargs):
        pass

    def after_update(self, strategy: PluggableStrategy, **kwargs):
        pass

    def after_training_epoch(self, strategy: PluggableStrategy, **kwargs):
        pass

    def after_training_step(self, strategy: PluggableStrategy, **kwargs):
        pass

    def after_training(self, strategy: PluggableStrategy, **kwargs):
        pass

    def before_test(self, strategy: PluggableStrategy, **kwargs):
        pass

    def adapt_test_dataset(self, strategy: PluggableStrategy, **kwargs):
        pass

    def before_test_step(self, strategy: PluggableStrategy, **kwargs):
        pass

    def after_test_step(self, strategy: PluggableStrategy, **kwargs):
        pass

    def after_test(self, strategy: PluggableStrategy, **kwargs):
        pass

    def before_test_iteration(self, strategy: PluggableStrategy, **kwargs):
        pass

    def before_test_forward(self, strategy: PluggableStrategy, **kwargs):
        pass

    def after_test_forward(self, strategy: PluggableStrategy, **kwargs):
        pass

    def after_test_iteration(self, strategy: PluggableStrategy, **kwargs):
        pass


class ReplayPlugin(StrategyPlugin):
    """
    Experience replay plugin.

    Handles an external memory filled with randomly selected
    patterns and implements the "adapt_train_dataset" callback to add them to
    the training set.
    This plugin does not use task identities.

    The :mem_size: attribute controls the number of patterns to be stored in 
    the external memory. We assume the training set contains at least 
    :mem_size: data points.
    """

    def __init__(self, mem_size=200):
        super().__init__()

        self.mem_size = mem_size
        self.ext_mem = None
        self.it = 0
        self.rm_add = None

    def adapt_train_dataset(self, strategy, **kwargs):
        """
        Expands the current training set with datapoint from
        the external memory before training.
        """

        # Additional set of the current batch to be concatenated to the ext.
        # memory at the end of the training
        self.rm_add = None

        # how many patterns to save for next iter
        h = min(self.mem_size // (self.it + 1), len(strategy.current_data))

        # We recover it using the random_split method and getting rid of the
        # second split.
        self.rm_add, _ = random_split(
            strategy.current_data, [h, len(strategy.current_data) - h]
        )

        if self.it > 0:
            # We update the train_dataset concatenating the external memory.
            # We assume the user will shuffle the data when creating the data
            # loader.
            strategy.current_data = ConcatDataset([strategy.current_data,
                                                   self.ext_mem])

    def after_training_step(self, strategy, **kwargs):
        """ After training we update the external memory with the patterns of
         the current training batch/task. """

        # replace patterns in random memory
        ext_mem = self.ext_mem
        if self.it == 0:
            ext_mem = copy.deepcopy(self.rm_add)
        else:
            _, saved_part = random_split(
                ext_mem, [len(self.rm_add), len(ext_mem) - len(self.rm_add)]
            )
            ext_mem = ConcatDataset([saved_part, self.rm_add])
        self.ext_mem = ext_mem
        self.it += 1


class GDumbPlugin(StrategyPlugin):
    """
    A GDumb plugin. At each step the model
    is trained with all and only the data of the external memory.
    The memory is updated at the end of each step to add new classes or
    new examples of already encountered classes.
    This plugin does not use task identities.

    This plugin can be combined with a Naive strategy to obtain the
    standard GDumb strategy.

    https://www.robots.ox.ac.uk/~tvg/publications/2020/gdumb.pdf
    """

    def __init__(self, mem_size=200):

        super().__init__()

        self.it = 0
        self.mem_size = mem_size
        self.ext_mem = None
        # count occurrences for each class
        self.counter = defaultdict(int)

    def adapt_train_dataset(self, strategy, **kwargs):
        """ Before training we make sure to organize the memory following
            GDumb approach and updating the dataset accordingly.
        """

        # for each pattern, add it to the memory or not
        for i, (pattern, target_value) in enumerate(strategy.current_data):
            target = torch.tensor(target_value)
            if len(pattern.size()) == 1:
                pattern = pattern.unsqueeze(0)
                
            if self.counter == {}:
                # any positive (>0) number is ok
                patterns_per_class = 1
            else:
                patterns_per_class = int(
                    self.mem_size / len(self.counter.keys())
                )

            if target_value not in self.counter or \
                    self.counter[target_value] < patterns_per_class:
                # full memory: replace item from most represented class
                # with current pattern
                if sum(self.counter.values()) >= self.mem_size:
                    to_remove = max(self.counter, key=self.counter.get)
                    for j in range(len(self.ext_mem.tensors[1])):
                        if self.ext_mem.tensors[1][j].item() == to_remove:
                            self.ext_mem.tensors[0][j] = pattern
                            self.ext_mem.tensors[1][j] = target
                            break
                    self.counter[to_remove] -= 1
                else:
                    # memory not full: add new pattern
                    if self.ext_mem is None:
                        self.ext_mem = TensorDataset(
                            pattern, target.unsqueeze(0))
                    else:
                        self.ext_mem = TensorDataset(
                            torch.cat([
                                pattern,
                                self.ext_mem.tensors[0]], dim=0),

                            torch.cat([
                                target.unsqueeze(0),
                                self.ext_mem.tensors[1]], dim=0)
                        )

                self.counter[target_value] += 1

        strategy.current_data = self.ext_mem


<<<<<<< HEAD
=======
class EvaluationPlugin(StrategyPlugin):
    """
    An evaluation plugin that obtains relevant data from the
    training and testing loops of the strategy through callbacks.

    This plugin updates the given metrics and logs them using the provided
    loggers.
    """

    def __init__(self,
                 *metrics: Union['PluginMetric', Sequence['PluginMetric']],
                 loggers: Union['StrategyLogger',
                                Sequence['StrategyLogger']] = None):
        """
        Creates an instance of the evaluation plugin.

        :param metrics: The metrics to compute.
        :param loggers: The loggers to be used to log the metric values.
        """
        super().__init__()
        flat_metrics_list = []
        for metric in metrics:
            if isinstance(metric, Sequence):
                flat_metrics_list += list(metric)
            else:
                flat_metrics_list.append(metric)
        self.metrics = flat_metrics_list

        if loggers is None:
            loggers = []
        elif not isinstance(loggers, Sequence):
            loggers = [loggers]
        self.loggers: Sequence['StrategyLogger'] = loggers

        if len(self.loggers) == 0:
            warnings.warn('No loggers specified, metrics will not be logged')

    def _update_metrics(self, strategy: PluggableStrategy, callback: str):
        metric_values = []
        for metric in self.metrics:
            metric_result = getattr(metric, callback)(strategy)

            if isinstance(metric_result, Sequence):
                metric_values += list(metric_result)
            elif metric_result is not None:
                metric_values.append(metric_result)

        for logger in self.loggers:
            getattr(logger, callback)(strategy, metric_values)
        return metric_values

    def before_training(self, strategy: PluggableStrategy, **kwargs):
        self._update_metrics(strategy, 'before_training')

    def before_training_step(self, strategy: PluggableStrategy, **kwargs):
        self._update_metrics(strategy, 'before_training_step')

    def adapt_train_dataset(self, strategy: PluggableStrategy, **kwargs):
        self._update_metrics(strategy, 'adapt_train_dataset')

    def before_training_epoch(self, strategy: PluggableStrategy, **kwargs):
        self._update_metrics(strategy, 'before_training_epoch')

    def before_training_iteration(self, strategy: PluggableStrategy, **kwargs):
        self._update_metrics(strategy, 'before_training_iteration')

    def before_forward(self, strategy: PluggableStrategy, **kwargs):
        self._update_metrics(strategy, 'before_forward')

    def after_forward(self, strategy: PluggableStrategy, **kwargs):
        self._update_metrics(strategy, 'after_forward')

    def before_backward(self, strategy: PluggableStrategy, **kwargs):
        self._update_metrics(strategy, 'before_backward')

    def after_backward(self, strategy: PluggableStrategy, **kwargs):
        self._update_metrics(strategy, 'after_backward')

    def after_training_iteration(self, strategy: PluggableStrategy, **kwargs):
        self._update_metrics(strategy, 'after_training_iteration')

    def before_update(self, strategy: PluggableStrategy, **kwargs):
        self._update_metrics(strategy, 'before_update')

    def after_update(self, strategy: PluggableStrategy, **kwargs):
        self._update_metrics(strategy, 'after_update')

    def after_training_epoch(self, strategy: PluggableStrategy, **kwargs):
        self._update_metrics(strategy, 'after_training_epoch')

    def after_training_step(self, strategy: PluggableStrategy, **kwargs):
        self._update_metrics(strategy, 'after_training_step')

    def after_training(self, strategy: PluggableStrategy, **kwargs):
        self._update_metrics(strategy, 'after_training')

    def before_test(self, strategy: PluggableStrategy, **kwargs):
        self._update_metrics(strategy, 'before_test')

    def adapt_test_dataset(self, strategy: PluggableStrategy, **kwargs):
        self._update_metrics(strategy, 'adapt_test_dataset')

    def before_test_step(self, strategy: PluggableStrategy, **kwargs):
        self._update_metrics(strategy, 'before_test_step')

    def after_test_step(self, strategy: PluggableStrategy, **kwargs):
        self._update_metrics(strategy, 'after_test_step')

    def after_test(self, strategy: PluggableStrategy, **kwargs):
        self._update_metrics(strategy, 'after_test')

    def before_test_iteration(self, strategy: PluggableStrategy, **kwargs):
        self._update_metrics(strategy, 'before_test_iteration')

    def before_test_forward(self, strategy: PluggableStrategy, **kwargs):
        self._update_metrics(strategy, 'before_test_forward')

    def after_test_forward(self, strategy: PluggableStrategy, **kwargs):
        self._update_metrics(strategy, 'after_test_forward')

    def after_test_iteration(self, strategy: PluggableStrategy, **kwargs):
        self._update_metrics(strategy, 'after_test_iteration')


>>>>>>> 144b4b20
class CWRStarPlugin(StrategyPlugin):

    def __init__(self, model, second_last_layer_name, num_classes=50):
        """ CWR* Strategy.
        This plugin does not use task identities.

        :param model: trained model
        :param second_last_layer_name: name of the second to last layer.
        :param num_classes: total number of classes
        """
        super().__init__()
        self.log = logging.getLogger("avalanche")
        self.model = model
        self.second_last_layer_name = second_last_layer_name
        self.num_classes = num_classes

        # Model setup
        self.model.saved_weights = {}
        self.model.past_j = {i: 0 for i in range(self.num_classes)}
        self.model.cur_j = {i: 0 for i in range(self.num_classes)}

        # to be updated
        self.cur_class = None

        # State
        self.batch_processed = 0

    def after_training_step(self, strategy, **kwargs):
        CWRStarPlugin.consolidate_weights(self.model, self.cur_class)
        self.batch_processed += 1

    def before_training_step(self, strategy, **kwargs):
        if self.batch_processed == 1:
            self.freeze_lower_layers()

        # Count current classes and number of samples for each of them.
        count = {i: 0 for i in range(self.num_classes)}
        self.curr_classes = set()
        for _, (_, mb_y) in enumerate(strategy.current_dataloader):
            for y in mb_y:
                self.curr_classes.add(int(y))
                count[int(y)] += 1
        self.cur_class = [int(o) for o in self.curr_classes]

        self.model.cur_j = count
        CWRStarPlugin.reset_weights(self.model, self.cur_class)

    def before_test(self, strategy, **kwargs):
        CWRStarPlugin.set_consolidate_weights(self.model)

    @staticmethod
    def consolidate_weights(model, cur_clas):
        """ Mean-shift for the target layer weights"""

        with torch.no_grad():

            globavg = np.average(model.classifier.weight.detach()
                                 .cpu().numpy()[cur_clas])
            for c in cur_clas:
                w = model.classifier.weight.detach().cpu().numpy()[c]

                if c in cur_clas:
                    new_w = w - globavg
                    if c in model.saved_weights.keys():
                        wpast_j = np.sqrt(model.past_j[c] / model.cur_j[c])
                        # wpast_j = model.past_j[c] / model.cur_j[c]
                        model.saved_weights[c] = (model.saved_weights[c] *
                                                  wpast_j
                                                  + new_w) / (wpast_j + 1)
                    else:
                        model.saved_weights[c] = new_w

    @staticmethod
    def set_consolidate_weights(model):
        """ set trained weights """

        with torch.no_grad():
            for c, w in model.saved_weights.items():
                model.classifier.weight[c].copy_(
                    torch.from_numpy(model.saved_weights[c])
                )

    @staticmethod
    def reset_weights(model, cur_clas):
        """ reset weights"""
        with torch.no_grad():
            model.classifier.weight.fill_(0.0)
            for c, w in model.saved_weights.items():
                if c in cur_clas:
                    model.classifier.weight[c].copy_(
                        torch.from_numpy(model.saved_weights[c])
                    )

    def freeze_lower_layers(self):
        for name, param in self.model.named_parameters():
            # tells whether we want to use gradients for a given parameter
            param.requires_grad = False
            self.log.info("Freezing parameter " + name)
            if name == self.second_last_layer_name:
                break


class MultiHeadPlugin(StrategyPlugin):
    def __init__(self, model, classifier_field: str = 'classifier',
                 keep_initial_layer=False):
        """
        MultiHeadPlugin manages a multi-head readout for multi-task
        scenarios and single-head adaptation for incremental tasks.
        The plugin automatically set the correct output head when the task
        changes and adds new heads when a novel task is encountered.
        This plugin *needs task identities* for multi-task scenarios.
        It does not need task identities for single incremental tasks
        (e.g. class incremental).

        By default, a Linear (fully connected) layer is created
        with as many output units as the number of classes in that task. This
        behaviour can be changed by overriding the "create_task_layer" method.

        By default, weights are initialized using the Linear class default
        initialization. This behaviour can be changed by overriding the
        "initialize_new_task_layer" method.

        When dealing with a Single-Incremental-Task scenario, the final layer
        may get dynamically expanded. By default, the initialization provided by
        the Linear class is used and then weights of already existing classes
        are copied (that  is, without adapting the weights of new classes).
        The user can control how the new weights are initialized by overriding
        "initialize_dynamically_expanded_head".

        :param model: PyTorch model
        :param classifier_field: field of the last layer of model.
        :param keep_initial_layer: if True keeps the initial layer for task 0.
        """
        super().__init__()
        if not hasattr(model, classifier_field):
            raise ValueError('The model has no field named ' + classifier_field)

        self.model = model
        self.classifier_field = classifier_field
        self.task_layers: Dict[int, Any] = dict()
        self._optimizer = None

        if keep_initial_layer:
            self.task_layers[0] = getattr(model, classifier_field)

    def before_training_iteration(self, strategy, **kwargs):
        self._optimizer = strategy.optimizer
        self.set_task_layer(strategy, strategy.step_info)

    def before_test_iteration(self, strategy, **kwargs):
        self._optimizer = strategy.optimizer
        self.set_task_layer(strategy, strategy.step_info)

    @torch.no_grad()
    def set_task_layer(self, strategy, step_info: IStepInfo):
        """
        Sets the correct task layer. Creates a new head for previously
        unseen tasks.

        :param strategy: the CL strategy.
        :param step_info: the step info object.
        :return: None
        """

        # task label is set depending on the type of scenario
        # multitask or others
        if hasattr(strategy, 'mb_task_id'):
            task_label = strategy.mb_task_id
        else:
            task_label = step_info.task_label
        n_output_units = max(step_info.dataset.targets) + 1

        if task_label not in self.task_layers:
            # create head for unseen tasks
            task_layer = self.create_task_layer(n_output_units=n_output_units)
            strategy.add_new_params_to_optimizer(task_layer.parameters())
            self.task_layers[task_label] = task_layer.to(strategy.device)
        else:
            # check head expansion
            self.task_layers[task_label] = \
                self.expand_task_layer(strategy, n_output_units,
                                       self.task_layers[task_label])

        # set correct head
        setattr(self.model, self.classifier_field,
                self.task_layers[task_label])

    @torch.no_grad()
    def create_task_layer(self, n_output_units: int, previous_task_layer=None):
        """
        Creates a new task layer.

        By default, this method will create a new :class:`Linear` layer with
        n_output_units" output units. If  "previous_task_layer" is None,
        the name of the classifier field is used to retrieve the amount of
        input features.

        This method will also be used to create a new layer when expanding
        an existing task head.

        This method can be overridden by the user so that a layer different
        from :class:`Linear` can be created.

        :param n_output_units: The number of output units.
        :param previous_task_layer: If not None, the previously created layer
             for the same task.
        :return: The new layer.
        """
        if previous_task_layer is None:
            current_task_layer: Linear = getattr(self.model,
                                                 self.classifier_field)
            in_features = current_task_layer.in_features
            has_bias = current_task_layer.bias is not None
        else:
            in_features = previous_task_layer.in_features
            has_bias = previous_task_layer.bias is not None

        new_layer = Linear(in_features, n_output_units, bias=has_bias)
        self.initialize_new_task_layer(new_layer)
        return new_layer

    @torch.no_grad()
    def initialize_new_task_layer(self, new_layer: Module):
        """
        Initializes a new head.

        This usually is just a weight initialization procedure, but more
        complex operations can be done as well.

        The head can be either a new layer created for a previously
        unseen task or a layer created to expand an existing task layer. In the
        latter case, the user can define a specific weight initialization
        procedure for the expanded part of the head by overriding the
        "initialize_dynamically_expanded_head" method.

        By default, if no custom implementation is provided, no specific
        initialization is done, which means that the default initialization
        provided by the :class:`Linear` class is used.

        :param new_layer: The new layer to adapt.
        :return: None
        """
        pass

    @torch.no_grad()
    def initialize_dynamically_expanded_head(self, prev_task_layer,
                                             new_task_layer):
        """
        Initializes head weights for enw classes.

        This function is called by "adapt_task_layer" only.

        Defaults to no-op, which uses the initialization provided
        by "initialize_new_task_layer" (already called by "adapt_task_layer").

        This method should initialize the weights for new classes. However,
        if the strategy dictates it, this may be the perfect place to adapt
        weights of previous classes, too.

        :param prev_task_layer: New previous, not expanded, task layer.
        :param new_task_layer: The new task layer, with weights from already
            existing classes already set.
        :return:
        """
        # Example implementation of zero-init:
        # new_task_layer.weight[:prev_task_layer.out_features] = 0.0
        pass

    @torch.no_grad()
    def adapt_task_layer(self, prev_task_layer, new_task_layer):
        """
        Adapts the task layer by copying previous weights to the new layer and
        by calling "initialize_dynamically_expanded_head".

        This method is called by "expand_task_layer" only if a new task layer
        was created as the result of encountering a new class for that task.

        :param prev_task_layer: The previous task later.
        :param new_task_layer: The new task layer.
        :return: None.
        """
        to_copy_units = min(prev_task_layer.out_features,
                            new_task_layer.out_features)

        # Weight copy
        new_task_layer.weight[:to_copy_units] = \
            prev_task_layer.weight[:to_copy_units]

        # Bias copy
        if prev_task_layer.bias is not None and \
                new_task_layer.bias is not None:
            new_task_layer.bias[:to_copy_units] = \
                prev_task_layer.bias[:to_copy_units]

        # Initializes the expanded part (and adapts existing weights)
        self.initialize_dynamically_expanded_head(
            prev_task_layer, new_task_layer)

    @torch.no_grad()
    def expand_task_layer(self, strategy, min_n_output_units: int, task_layer):
        """
        Expands an existing task layer.

        This method checks if the layer for a task should be expanded to
        accommodate for "min_n_output_units" output units. If the task layer
        already contains a sufficient amount of output units, no operations are
        done and "task_layer" will be returned as-is.

        If an expansion is needed, "create_task_layer" will be used to create
        a new layer and then "adapt_task_layer" will be called to copy the
        weights of already seen classes and to initialize the weights
        for the expanded part of the layer.

        :param strategy: CL strategy.
        :param min_n_output_units: The number of required output units.
        :param task_layer: The previous task layer.

        :return: The new layer for the task.
        """
        # Expands (creates new) the fully connected layer
        # then calls adapt_task_layer to copy existing weights +
        # initialize the new weights
        if task_layer.out_features >= min_n_output_units:
            return task_layer

        new_layer = self.create_task_layer(
            min_n_output_units,
            previous_task_layer=task_layer)

        self.adapt_task_layer(task_layer, new_layer.to(strategy.device))
        strategy.update_optimizer(task_layer.parameters(),
                                  new_layer.parameters())
        return new_layer


class LwFPlugin(StrategyPlugin):
    """
    A Learning without Forgetting plugin.
    LwF uses distillation to regularize the current loss with soft targets
    taken from a previous version of the model.
    This plugin does not use task identities.
    """

    def __init__(self, alpha=1, temperature=2):
        """
        :param alpha: distillation hyperparameter. It can be either a float
                number or a list containing alpha for each step.
        :param temperature: softmax temperature for distillation
        """

        super().__init__()

        self.alpha = alpha
        self.temperature = temperature
        self.prev_model = None
        self.step_id = 0

    def _distillation_loss(self, out, prev_out):
        """
        Compute distillation loss between output of the current model and
        and output of the previous (saved) model.
        """

        log_p = torch.log_softmax(out / self.temperature, dim=1)
        q = torch.softmax(prev_out / self.temperature, dim=1)
        res = torch.nn.functional.kl_div(log_p, q, reduction='batchmean')
        return res

    def penalty(self, out, x, alpha):
        """
        Compute weighted distillation loss.
        """

        if self.prev_model is None:
            return 0
        else:
            y_prev = self.prev_model(x).detach()
            dist_loss = self._distillation_loss(out, y_prev)
            return alpha * dist_loss

    def before_backward(self, strategy, **kwargs):
        """
        Add distillation loss
        """
        alpha = self.alpha[self.step_id] \
            if isinstance(self.alpha, (list, tuple)) else self.alpha
        penalty = self.penalty(strategy.logits, strategy.mb_x, alpha)
        strategy.loss += penalty

    def after_training_step(self, strategy, **kwargs):
        """
        Save a copy of the model after each step
        """

        self.prev_model = copy.deepcopy(strategy.model)
        self.step_id += 1


class AGEMPlugin(StrategyPlugin):
    """
    Average Gradient Episodic Memory Plugin.
    AGEM projects the gradient on the current minibatch by using an external
    episodic memory of patterns from previous steps. If the dot product
    between the current gradient and the (average) gradient of a randomly
    sampled set of memory examples is negative, the gradient is projected.
    This plugin does not use task identities.
    """

    def __init__(self, patterns_per_step: int, sample_size: int):
        """
        :param patterns_per_step: number of patterns per step in the memory
        :param sample_size: number of patterns in memory sample when computing
            reference gradient.
        """

        super().__init__()

        self.patterns_per_step = int(patterns_per_step)
        self.sample_size = int(sample_size)
    
        self.reference_gradients = None
        self.memory_x, self.memory_y = None, None

    def before_training_iteration(self, strategy, **kwargs):
        """
        Compute reference gradient on memory sample.
        """

        if self.memory_x is not None:
            strategy.model.train()
            strategy.optimizer.zero_grad()
            xref, yref = self.sample_from_memory(self.sample_size)
            xref, yref = xref.to(strategy.device), yref.to(strategy.device)
            out = strategy.model(xref)
            loss = strategy.criterion(out, yref)
            loss.backward()
            self.reference_gradients = [ 
                (n, p.grad)
                for n, p in strategy.model.named_parameters()]

    @torch.no_grad()
    def after_backward(self, strategy, **kwargs):
        """
        Project gradient based on reference gradients
        """

        if self.memory_x is not None:
            for (n1, p1), (n2, refg) in zip(strategy.model.named_parameters(),
                                            self.reference_gradients):

                assert n1 == n2, "Different model parameters in AGEM projection"
                assert (p1.grad is not None and refg is not None) \
                    or (p1.grad is None and refg is None)

                if refg is None:
                    continue

                dotg = torch.dot(p1.grad.view(-1), refg.view(-1))
                dotref = torch.dot(refg.view(-1), refg.view(-1))
                if dotg < 0:
                    p1.grad -= (dotg / dotref) * refg

    def after_training_step(self, strategy, **kwargs):
        """
        Save a copy of the model after each step
        """

        self.update_memory(strategy.current_dataloader)

    def sample_from_memory(self, sample_size):
        """
        Sample a minibatch from memory.
        Return a tuple of patterns (tensor), targets (tensor).
        """
        
        if self.memory_x is None or self.memory_y is None:
            raise ValueError('Empty memory for AGEM.')

        if self.memory_x.size(0) <= sample_size:
            return self.memory_x, self.memory_y
        else:
            idxs = random.sample(range(self.memory_x.size(0)), sample_size)
            return self.memory_x[idxs], self.memory_y[idxs]

    @torch.no_grad()
    def update_memory(self, dataloader):
        """
        Update replay memory with patterns from current step.
        """

        tot = 0
        for x, y in dataloader:
            if tot + x.size(0) <= self.patterns_per_step:
                if self.memory_x is None:
                    self.memory_x = x.clone()
                    self.memory_y = y.clone()
                else:
                    self.memory_x = torch.cat((self.memory_x, x), dim=0)
                    self.memory_y = torch.cat((self.memory_y, y), dim=0)
            else:
                diff = self.patterns_per_step - tot
                if self.memory_x is None:
                    self.memory_x = x[:diff].clone()
                    self.memory_y = y[:diff].clone()
                else:
                    self.memory_x = torch.cat((self.memory_x, x[:diff]), dim=0)
                    self.memory_y = torch.cat((self.memory_y, y[:diff]), dim=0)
                break
            tot += x.size(0)


class GEMPlugin(StrategyPlugin):
    """
    Gradient Episodic Memory Plugin.
    GEM projects the gradient on the current minibatch by using an external
    episodic memory of patterns from previous steps. The gradient on the current
    minibatch is projected so that the dot product with all the reference
    gradients of previous tasks remains positive.
    This plugin does not use task identities.
    """

    def __init__(self, patterns_per_step: int, memory_strength: float):
        """
        :param patterns_per_step: number of patterns per step in the memory
        :param memory_strength: offset to add to the projection direction
            in order to favour backward transfer (gamma in original paper).
        """

        super().__init__()

        self.patterns_per_step = int(patterns_per_step)
        self.memory_strength = memory_strength

        self.memory_x, self.memory_y = {}, {}

        self.G = None

        self.step_id = 0

    def before_training_iteration(self, strategy, **kwargs):
        """
        Compute gradient constraints on previous memory samples from all steps.
        """

        if self.step_id > 0:
            G = []
            strategy.model.train()
            for t in range(self.step_id):
                strategy.optimizer.zero_grad()
                xref = self.memory_x[t].to(strategy.device)
                yref = self.memory_y[t].to(strategy.device)
                out = strategy.model(xref)
                loss = strategy.criterion(out, yref)
                loss.backward()

                G.append(torch.cat([p.grad.flatten()
                         for p in strategy.model.parameters()
                         if p.grad is not None], dim=0))

            self.G = torch.stack(G)  # (steps, parameters)

    @torch.no_grad()
    def after_backward(self, strategy, **kwargs):
        """
        Project gradient based on reference gradients
        """

        if self.step_id > 0:
            g = torch.cat([p.grad.flatten()
                          for p in strategy.model.parameters()
                          if p.grad is not None], dim=0)

            to_project = (torch.mv(self.G, g) < 0).any()
        else:
            to_project = False

        if to_project:
            v_star = self.solve_quadprog(g).to(strategy.device)
        
            num_pars = 0  # reshape v_star into the parameter matrices
            for p in strategy.model.parameters():

                curr_pars = p.numel()

                if p.grad is None:
                    continue

                p.grad.copy_(v_star[num_pars:num_pars+curr_pars].view(p.size()))
                num_pars += curr_pars

            assert num_pars == v_star.numel(), "Error in projecting gradient"

    def after_training_step(self, strategy, **kwargs):
        """
        Save a copy of the model after each step
        """

        self.update_memory(strategy.current_dataloader)
        self.step_id += 1

    @torch.no_grad()
    def update_memory(self, dataloader):
        """
        Update replay memory with patterns from current step.
        """

        t = self.step_id

        tot = 0
        for x, y in dataloader:
            if tot + x.size(0) <= self.patterns_per_step:
                if t not in self.memory_x:
                    self.memory_x[t] = x.clone()
                    self.memory_y[t] = y.clone()
                else:
                    self.memory_x[t] = torch.cat((self.memory_x[t], x), dim=0)
                    self.memory_y[t] = torch.cat((self.memory_y[t], y), dim=0)
            else:
                diff = self.patterns_per_step - tot
                if t not in self.memory_x:
                    self.memory_x[t] = x[:diff].clone()
                    self.memory_y[t] = y[:diff].clone()
                else:
                    self.memory_x[t] = torch.cat((self.memory_x[t], x[:diff]),
                                                 dim=0)
                    self.memory_y[t] = torch.cat((self.memory_y[t], y[:diff]),
                                                 dim=0)
                break
            tot += x.size(0)

    def solve_quadprog(self, g):
        """
        Solve quadratic programming with current gradient g and 
        gradients matrix on previous tasks G.
        Taken from original code: 
        https://github.com/facebookresearch/GradientEpisodicMemory/blob/master/model/gem.py
        """

        memories_np = self.G.cpu().double().numpy()
        gradient_np = g.cpu().contiguous().view(-1).double().numpy()
        t = memories_np.shape[0]
        P = np.dot(memories_np, memories_np.transpose())
        P = 0.5 * (P + P.transpose()) + np.eye(t) * 1e-3
        q = np.dot(memories_np, gradient_np) * -1
        G = np.eye(t)
        h = np.zeros(t) + self.memory_strength
        v = quadprog.solve_qp(P, q, G, h)[0]
        v_star = np.dot(v, memories_np) + gradient_np
        
        return torch.from_numpy(v_star).float()


class EWCPlugin(StrategyPlugin):
    """
    Elastic Weight Consolidation (EWC) plugin.
    EWC computes importance of each weight at the end of training on current
    step. During training on each minibatch, the loss is augmented
    with a penalty which keeps the value of the current weights close to the
    value they had on previous steps in proportion to their importance on that
    step. Importances are computed with an additional pass on the training set.
    This plugin does not use task identities.
    """

    def __init__(self, ewc_lambda, mode='separate', decay_factor=None,
                 keep_importance_data=False):
        """
        :param ewc_lambda: hyperparameter to weigh the penalty inside the total
               loss. The larger the lambda, the larger the regularization.
        :param mode: `separate` to keep a separate penalty for each previous 
               step. 
               `online` to keep a single penalty summed with a decay factor 
               over all previous tasks.
        :param decay_factor: used only if mode is `online`. 
               It specifies the decay term of the importance matrix.
        :param keep_importance_data: if True, keep in memory both parameter
                values and importances for all previous task, for all modes.
                If False, keep only last parameter values and importances.
                If mode is `separate`, the value of `keep_importance_data` is
                set to be True.
        """

        super().__init__()

        assert mode == 'separate' or mode == 'online', \
            'Mode must be separate or online.'

        self.ewc_lambda = ewc_lambda
        self.mode = mode
        self.decay_factor = decay_factor
        self.step_id = 0

        if self.mode == 'separate':
            self.keep_importance_data = True
        else:
            self.keep_importance_data = keep_importance_data

        self.saved_params = defaultdict(list)
        self.importances = defaultdict(list)

    def before_backward(self, strategy, **kwargs):
        """
        Compute EWC penalty and add it to the loss.
        """

        if self.step_id == 0:
            return

        penalty = torch.tensor(0).float().to(strategy.device)
        
        if self.mode == 'separate':
            for step in range(self.step_id):
                for (_, cur_param), (_, saved_param), (_, imp) in zip(
                            strategy.model.named_parameters(),
                            self.saved_params[step],
                            self.importances[step]):
                    penalty += (imp * (cur_param - saved_param).pow(2)).sum()
        elif self.mode == 'online':
            for (_, cur_param), (_, saved_param), (_, imp) in zip(
                        strategy.model.named_parameters(),
                        self.saved_params[self.step_id],
                        self.importances[self.step_id]):
                penalty += (imp * (cur_param - saved_param).pow(2)).sum()
        else:
            raise ValueError('Wrong EWC mode.')

        strategy.loss += self.ewc_lambda * penalty

    def after_training_step(self, strategy, **kwargs):
        """
        Compute importances of parameters after each step.
        """

        importances = self.compute_importances(strategy.model,
                                               strategy.criterion,
                                               strategy.optimizer,
                                               strategy.current_dataloader,
                                               strategy.device)
        self.update_importances(importances)
        self.saved_params[self.step_id] = copy_params_dict(strategy.model)
        # clear previuos parameter values
        if self.step_id > 0 and (not self.keep_importance_data):
            del self.saved_params[self.step_id - 1]
        self.step_id += 1
    
    def compute_importances(self, model, criterion, optimizer,
                            dataloader, device):
        """
        Compute EWC importance matrix for each parameter
        """

        model.train()

        # list of list
        importances = zerolike_params_dict(model)

        for i, (x, y) in enumerate(dataloader):
            x, y = x.to(device), y.to(device)

            optimizer.zero_grad()
            out = model(x)
            loss = criterion(out, y)
            loss.backward()

            for (k1, p), (k2, imp) in zip(model.named_parameters(), 
                                          importances):
                assert(k1 == k2)
                imp += p.grad.data.clone().pow(2)
        
        # average over mini batch length
        for _, imp in importances:
            imp /= float(len(dataloader))

        return importances

    @torch.no_grad()
    def update_importances(self, importances):
        """
        Update importance for each parameter based on the currently computed
        importances.
        """

        if self.mode == 'separate' or self.step_id == 0:
            self.importances[self.step_id] = importances
        elif self.mode == 'online':
            for (k1, old_imp), (k2, curr_imp) in \
                        zip(self.importances[self.step_id - 1], importances):
                assert k1 == k2, 'Error in importance computation.'
                self.importances[self.step_id].append(
                    (k1, (self.decay_factor * old_imp + curr_imp)))
            
            # clear previous parameter importances
            if self.step_id > 0 and (not self.keep_importance_data):
                del self.importances[self.step_id - 1]

        else:
            raise ValueError("Wrong EWC mode.")


__all__ = ['PluggableStrategy', 'StrategyPlugin', 'ReplayPlugin', 'GDumbPlugin',
           'CWRStarPlugin', 'MultiHeadPlugin', 'LwFPlugin',
           'AGEMPlugin', 'GEMPlugin', 'EWCPlugin']<|MERGE_RESOLUTION|>--- conflicted
+++ resolved
@@ -22,16 +22,8 @@
 from torch.utils.data import random_split, ConcatDataset, TensorDataset
 
 from avalanche.benchmarks.scenarios import IStepInfo
-<<<<<<< HEAD
-from avalanche.evaluation import PluginMetric
-from avalanche.evaluation.metric_results import MetricValue
-from avalanche.extras.logging import Logger
-
-=======
-
 from avalanche.training.strategies.strategy_callbacks import StrategyCallbacks
 from avalanche.training.utils import copy_params_dict, zerolike_params_dict
->>>>>>> 144b4b20
 
 if TYPE_CHECKING:
     from avalanche.logging import StrategyLogger
@@ -266,8 +258,6 @@
         strategy.current_data = self.ext_mem
 
 
-<<<<<<< HEAD
-=======
 class EvaluationPlugin(StrategyPlugin):
     """
     An evaluation plugin that obtains relevant data from the
@@ -392,7 +382,6 @@
         self._update_metrics(strategy, 'after_test_iteration')
 
 
->>>>>>> 144b4b20
 class CWRStarPlugin(StrategyPlugin):
 
     def __init__(self, model, second_last_layer_name, num_classes=50):
